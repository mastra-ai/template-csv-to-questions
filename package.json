{
  "name": "template-csv-to-questions",
  "version": "1.0.0",
  "main": "index.js",
  "scripts": {
    "test": "echo \"Error: no test specified\" && exit 1",
    "dev": "mastra dev",
    "build": "mastra build",
    "start": "mastra start",
    "seed": "bun run src/lib/seed"
  },
  "keywords": [],
  "author": "",
  "license": "ISC",
  "description": "A Mastra template that processes CSV files from URLs and generates comprehensive questions from their content using OpenAI GPT-4o. Features smart CSV parsing, data analysis, and CSV-specific question generation for tabular data insights.",
  "type": "module",
  "engines": {
    "node": ">=20.9.0"
  },
  "dependencies": {
<<<<<<< HEAD
    "@ai-sdk/openai": "^1.3.22",
    "@mastra/core": "latest",
=======
    "@mastra/core": "0.11.0-alpha.0",
>>>>>>> a6b472b2
    "@mastra/libsql": "latest",
    "@mastra/loggers": "latest",
    "@mastra/memory": "latest",
    "ai": "^4.0.56",
    "zod": "^3.25.67",
    "@ai-sdk/google": "^1.2.22"
  },
  "devDependencies": {
    "@types/node": "^24.0.4",
    "bun": "^1.2.2",
    "mastra": "latest",
    "typescript": "^5.8.3"
  }
}<|MERGE_RESOLUTION|>--- conflicted
+++ resolved
@@ -18,12 +18,7 @@
     "node": ">=20.9.0"
   },
   "dependencies": {
-<<<<<<< HEAD
-    "@ai-sdk/openai": "^1.3.22",
     "@mastra/core": "latest",
-=======
-    "@mastra/core": "0.11.0-alpha.0",
->>>>>>> a6b472b2
     "@mastra/libsql": "latest",
     "@mastra/loggers": "latest",
     "@mastra/memory": "latest",
